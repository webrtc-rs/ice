use std::convert::TryInto;
use std::{collections::HashSet, io, net::SocketAddr, sync::Arc, sync::Weak};

use async_trait::async_trait;
use tokio::sync::watch;

use util::{sync::Mutex, Buffer, Conn, Error};

use super::socket_addr_ext::{SocketAddrExt, MAX_ADDR_SIZE};
use super::{normalize_socket_addr, RECEIVE_MTU};

<<<<<<< HEAD
#[inline(always)]
/// Create a buffer of appropriate size to fit both a packet with max `RECEIVE_MTU` and the
/// additional metadata used for muxing.
fn make_buffer() -> Vec<u8> {
    // The 4 extra bytes are used to encode the length of the data and address respectively.
    // See [`write_packet`] for details.
    vec![0u8; RECEIVE_MTU + MAX_ADDR_SIZE + 2 + 2]
=======
/// A trait for a [`UDPMuxConn`] to communicate with an UDP mux.
#[async_trait]
pub trait UDPMuxWriter {
    /// Registers an address for the given connection.
    async fn register_conn_for_address(&self, conn: &UDPMuxConn, addr: SocketAddr);
    /// Sends the content of the buffer to the given target.
    ///
    /// Returns the number of bytes sent or an error, if any.
    async fn send_to(&self, buf: &[u8], target: &SocketAddr) -> Result<usize, Error>;
>>>>>>> 47af4b94
}

/// Parameters for a [`UDPMuxConn`].
pub struct UDPMuxConnParams {
    /// Local socket address.
    pub local_addr: SocketAddr,
    /// Static key identifying the connection.
    pub key: String,
    /// A `std::sync::Weak` reference to the UDP mux.
    ///
    /// NOTE: a non-owning reference should be used to prevent possible cycles.
    pub udp_mux: Weak<dyn UDPMuxWriter + Send + Sync>,
}

type ConnResult<T> = Result<T, util::Error>;

/// A UDP mux connection.
#[derive(Clone)]
pub struct UDPMuxConn {
    /// Close Receiver. A copy of this can be obtained via [`close_tx`].
    closed_watch_rx: watch::Receiver<bool>,

    inner: Arc<UDPMuxConnInner>,
}

impl UDPMuxConn {
    /// Creates a new [`UDPMuxConn`].
    pub fn new(params: UDPMuxConnParams) -> Self {
        let (closed_watch_tx, closed_watch_rx) = watch::channel(false);

        Self {
            closed_watch_rx,
            inner: Arc::new(UDPMuxConnInner {
                params,
                closed_watch_tx: Mutex::new(Some(closed_watch_tx)),
                addresses: Default::default(),
                buffer: Buffer::new(0, 0),
            }),
        }
    }

    /// Returns a key identifying this connection.
    pub fn key(&self) -> &str {
        &self.inner.params.key
    }

    /// Writes data to the given address. Returns an error if the buffer is too short or there's an
    /// encoding error.
    pub async fn write_packet(&self, data: &[u8], addr: SocketAddr) -> ConnResult<()> {
        // NOTE: Pion/ice uses Sync.Pool to optimise this.
        let mut buffer = make_buffer();
        let mut offset = 0;

        if (data.len() + MAX_ADDR_SIZE) > (RECEIVE_MTU + MAX_ADDR_SIZE) {
            return Err(Error::ErrBufferShort);
        }

        // Format of buffer: | data len(2) | data bytes(dn) | addr len(2) | addr bytes(an) |
        // Where the number in parenthesis indicate the number of bytes used
        // `dn` and `an` are the length in bytes of data and addr respectively.

        // SAFETY: `data.len()` is at most RECEIVE_MTU(8192) - MAX_ADDR_SIZE(27)
        buffer[0..2].copy_from_slice(&(data.len() as u16).to_le_bytes()[..]);
        offset += 2;

        buffer[offset..offset + data.len()].copy_from_slice(data);
        offset += data.len();

        let len = addr.encode(&mut buffer[offset + 2..])?;
        buffer[offset..offset + 2].copy_from_slice(&(len as u16).to_le_bytes()[..]);
        offset += 2 + len;

        self.inner.buffer.write(&buffer[..offset]).await?;

        Ok(())
    }

    /// Returns true if this connection is closed.
    pub fn is_closed(&self) -> bool {
        self.inner.is_closed()
    }

    /// Gets a copy of the close [`tokio::sync::watch::Receiver`] that fires when this
    /// connection is closed.
    pub fn close_rx(&self) -> watch::Receiver<bool> {
        self.closed_watch_rx.clone()
    }

    /// Closes this connection.
    pub fn close(&self) {
        self.inner.close();
    }

    /// Gets the list of the addresses associated with this connection.
    pub fn get_addresses(&self) -> Vec<SocketAddr> {
        self.inner.get_addresses()
    }

    /// Registers a new address for this connection.
    pub async fn add_address(&self, addr: SocketAddr) {
        self.inner.add_address(addr);
        if let Some(mux) = self.inner.params.udp_mux.upgrade() {
            mux.register_conn_for_address(self, addr).await;
        }
    }

    /// Deregisters an address.
    pub fn remove_address(&self, addr: &SocketAddr) {
        self.inner.remove_address(addr)
    }

    /// Returns true if the given address is associated with this connection.
    pub fn contains_address(&self, addr: &SocketAddr) -> bool {
        self.inner.contains_address(addr)
    }
}

struct UDPMuxConnInner {
    params: UDPMuxConnParams,

    /// Close Sender. We'll send a value on this channel when we close
    closed_watch_tx: Mutex<Option<watch::Sender<bool>>>,

    /// Remote addresses we've seen on this connection.
    addresses: Mutex<HashSet<SocketAddr>>,

    buffer: Buffer,
}

impl UDPMuxConnInner {
    // Sending/Recieving
    async fn recv_from(&self, buf: &mut [u8]) -> ConnResult<(usize, SocketAddr)> {
        // NOTE: Pion/ice uses Sync.Pool to optimise this.
        let mut buffer = make_buffer();
        let mut offset = 0;

        let len = self.buffer.read(&mut buffer, None).await?;
        // We always have at least.
        //
        // * 2 bytes for data len
        // * 2 bytes for addr len
        // * 7 bytes for an Ipv4 addr
        if len < 11 {
            return Err(Error::ErrBufferShort);
        }

        let data_len: usize = buffer[..2]
            .try_into()
            .map(u16::from_le_bytes)
            .map(From::from)
            .unwrap();
        offset += 2;

        let total = 2 + data_len + 2 + 7;
        if data_len > buf.len() || total > len {
            return Err(Error::ErrBufferShort);
        }

        buf[..data_len].copy_from_slice(&buffer[offset..offset + data_len]);
        offset += data_len;

        let address_len: usize = buffer[offset..offset + 2]
            .try_into()
            .map(u16::from_le_bytes)
            .map(From::from)
            .unwrap();
        offset += 2;

        let addr = SocketAddr::decode(&buffer[offset..offset + address_len])?;

        Ok((data_len, addr))
    }

    async fn send_to(&self, buf: &[u8], target: &SocketAddr) -> ConnResult<usize> {
        if let Some(mux) = self.params.udp_mux.upgrade() {
            mux.send_to(buf, target).await
        } else {
            Err(Error::Other(format!(
                "wanted to send {} bytes to {}, but UDP mux is gone",
                buf.len(),
                target
            )))
        }
    }

    fn is_closed(&self) -> bool {
        self.closed_watch_tx.lock().is_none()
    }

    fn close(self: &Arc<Self>) {
        let mut closed_tx = self.closed_watch_tx.lock();

        if let Some(tx) = closed_tx.take() {
            let _ = tx.send(true);
            drop(closed_tx);

            let cloned_self = Arc::clone(self);

            {
                let mut addresses = self.addresses.lock();
                *addresses = Default::default();
            }

            // NOTE: Alternatively we could wait on the buffer closing here so that
            // our caller can wait for things to fully settle down
            tokio::spawn(async move {
                cloned_self.buffer.close().await;
            });
        }
    }

    fn local_addr(&self) -> SocketAddr {
        self.params.local_addr
    }

    // Address related methods
    pub(super) fn get_addresses(&self) -> Vec<SocketAddr> {
        let addresses = self.addresses.lock();

        addresses.iter().copied().collect()
    }

    pub(super) fn add_address(self: &Arc<Self>, addr: SocketAddr) {
        {
            let mut addresses = self.addresses.lock();
            addresses.insert(addr);
        }
    }

    pub(super) fn remove_address(&self, addr: &SocketAddr) {
        {
            let mut addresses = self.addresses.lock();
            addresses.remove(addr);
        }
    }

    pub(super) fn contains_address(&self, addr: &SocketAddr) -> bool {
        let addresses = self.addresses.lock();

        addresses.contains(addr)
    }
}

<<<<<<< HEAD
#[derive(Clone)]
pub(crate) struct UDPMuxConn {
    /// Close Receiver. A copy of this can be obtained via [`close_tx`].
    closed_watch_rx: watch::Receiver<bool>,

    inner: Arc<UDPMuxConnInner>,
}

impl UDPMuxConn {
    pub(crate) fn new(params: UDPMuxConnParams) -> Self {
        let (closed_watch_tx, closed_watch_rx) = watch::channel(false);

        Self {
            closed_watch_rx,
            inner: Arc::new(UDPMuxConnInner {
                params,
                closed_watch_tx: Mutex::new(Some(closed_watch_tx)),
                addresses: Default::default(),
                buffer: Buffer::new(0, 0),
            }),
        }
    }

    pub(crate) fn key(&self) -> &str {
        &self.inner.params.key
    }

    pub(crate) async fn write_packet(&self, data: &[u8], addr: SocketAddr) -> ConnResult<()> {
        // NOTE: Pion/ice uses Sync.Pool to optimise this.
        let mut buffer = make_buffer();
        let mut offset = 0;

        if (data.len() + MAX_ADDR_SIZE) > (RECEIVE_MTU + MAX_ADDR_SIZE) {
            return Err(Error::ErrBufferShort);
        }

        // Format of buffer: | data len(2) | data bytes(dn) | addr len(2) | addr bytes(an) |
        // Where the number in parenthesis indicate the number of bytes used
        // `dn` and `an` are the length in bytes of data and addr respectively.

        // SAFETY: `data.len()` is at most RECEIVE_MTU(8192) - MAX_ADDR_SIZE(27)
        buffer[0..2].copy_from_slice(&(data.len() as u16).to_le_bytes()[..]);
        offset += 2;

        buffer[offset..offset + data.len()].copy_from_slice(data);
        offset += data.len();

        let len = addr.encode(&mut buffer[offset + 2..])?;
        buffer[offset..offset + 2].copy_from_slice(&(len as u16).to_le_bytes()[..]);
        offset += 2 + len;

        self.inner.buffer.write(&buffer[..offset]).await?;

        Ok(())
    }

    pub(crate) fn is_closed(&self) -> bool {
        self.inner.is_closed()
    }

    /// Get a copy of the close [`tokio::sync::watch::Receiver`] that fires when this
    /// connection is closed.
    pub(crate) fn close_rx(&self) -> watch::Receiver<bool> {
        self.closed_watch_rx.clone()
    }

    /// Close this connection
    pub(crate) fn close(&self) {
        self.inner.close();
    }

    pub(super) fn get_addresses(&self) -> Vec<SocketAddr> {
        self.inner.get_addresses()
    }

    pub(super) async fn add_address(&self, addr: SocketAddr) {
        self.inner.add_address(addr);
        self.inner
            .params
            .udp_mux
            .register_conn_for_address(self, addr)
            .await;
    }

    pub(super) fn remove_address(&self, addr: &SocketAddr) {
        self.inner.remove_address(addr);
    }

    pub(super) fn contains_address(&self, addr: &SocketAddr) -> bool {
        self.inner.contains_address(addr)
    }
}

type ConnResult<T> = Result<T, util::Error>;

=======
>>>>>>> 47af4b94
#[async_trait]
impl Conn for UDPMuxConn {
    async fn connect(&self, _addr: SocketAddr) -> ConnResult<()> {
        Err(io::Error::new(io::ErrorKind::Other, "Not applicable").into())
    }

    async fn recv(&self, _buf: &mut [u8]) -> ConnResult<usize> {
        Err(io::Error::new(io::ErrorKind::Other, "Not applicable").into())
    }

    async fn recv_from(&self, buf: &mut [u8]) -> ConnResult<(usize, SocketAddr)> {
        self.inner.recv_from(buf).await
    }

    async fn send(&self, _buf: &[u8]) -> ConnResult<usize> {
        Err(io::Error::new(io::ErrorKind::Other, "Not applicable").into())
    }

    async fn send_to(&self, buf: &[u8], target: SocketAddr) -> ConnResult<usize> {
        let normalized_target = normalize_socket_addr(&target, &self.inner.params.local_addr);

        if !self.contains_address(&normalized_target) {
            self.add_address(normalized_target).await;
        }

        self.inner.send_to(buf, &normalized_target).await
    }

    async fn local_addr(&self) -> ConnResult<SocketAddr> {
        Ok(self.inner.local_addr())
    }

    async fn remote_addr(&self) -> Option<SocketAddr> {
        None
    }
    async fn close(&self) -> ConnResult<()> {
        self.inner.close();

        Ok(())
    }
}

#[inline(always)]
/// Create a buffer of appropriate size to fit both a packet with max RECEIVE_MTU and the
/// additional metadata used for muxing.
fn make_buffer() -> Vec<u8> {
    // The 4 extra bytes are used to encode the length of the data and address respectively.
    // See [`write_packet`] for details.
    vec![0u8; RECEIVE_MTU + MAX_ADDR_SIZE + 2 + 2]
}<|MERGE_RESOLUTION|>--- conflicted
+++ resolved
@@ -9,15 +9,6 @@
 use super::socket_addr_ext::{SocketAddrExt, MAX_ADDR_SIZE};
 use super::{normalize_socket_addr, RECEIVE_MTU};
 
-<<<<<<< HEAD
-#[inline(always)]
-/// Create a buffer of appropriate size to fit both a packet with max `RECEIVE_MTU` and the
-/// additional metadata used for muxing.
-fn make_buffer() -> Vec<u8> {
-    // The 4 extra bytes are used to encode the length of the data and address respectively.
-    // See [`write_packet`] for details.
-    vec![0u8; RECEIVE_MTU + MAX_ADDR_SIZE + 2 + 2]
-=======
 /// A trait for a [`UDPMuxConn`] to communicate with an UDP mux.
 #[async_trait]
 pub trait UDPMuxWriter {
@@ -27,7 +18,6 @@
     ///
     /// Returns the number of bytes sent or an error, if any.
     async fn send_to(&self, buf: &[u8], target: &SocketAddr) -> Result<usize, Error>;
->>>>>>> 47af4b94
 }
 
 /// Parameters for a [`UDPMuxConn`].
@@ -271,104 +261,6 @@
     }
 }
 
-<<<<<<< HEAD
-#[derive(Clone)]
-pub(crate) struct UDPMuxConn {
-    /// Close Receiver. A copy of this can be obtained via [`close_tx`].
-    closed_watch_rx: watch::Receiver<bool>,
-
-    inner: Arc<UDPMuxConnInner>,
-}
-
-impl UDPMuxConn {
-    pub(crate) fn new(params: UDPMuxConnParams) -> Self {
-        let (closed_watch_tx, closed_watch_rx) = watch::channel(false);
-
-        Self {
-            closed_watch_rx,
-            inner: Arc::new(UDPMuxConnInner {
-                params,
-                closed_watch_tx: Mutex::new(Some(closed_watch_tx)),
-                addresses: Default::default(),
-                buffer: Buffer::new(0, 0),
-            }),
-        }
-    }
-
-    pub(crate) fn key(&self) -> &str {
-        &self.inner.params.key
-    }
-
-    pub(crate) async fn write_packet(&self, data: &[u8], addr: SocketAddr) -> ConnResult<()> {
-        // NOTE: Pion/ice uses Sync.Pool to optimise this.
-        let mut buffer = make_buffer();
-        let mut offset = 0;
-
-        if (data.len() + MAX_ADDR_SIZE) > (RECEIVE_MTU + MAX_ADDR_SIZE) {
-            return Err(Error::ErrBufferShort);
-        }
-
-        // Format of buffer: | data len(2) | data bytes(dn) | addr len(2) | addr bytes(an) |
-        // Where the number in parenthesis indicate the number of bytes used
-        // `dn` and `an` are the length in bytes of data and addr respectively.
-
-        // SAFETY: `data.len()` is at most RECEIVE_MTU(8192) - MAX_ADDR_SIZE(27)
-        buffer[0..2].copy_from_slice(&(data.len() as u16).to_le_bytes()[..]);
-        offset += 2;
-
-        buffer[offset..offset + data.len()].copy_from_slice(data);
-        offset += data.len();
-
-        let len = addr.encode(&mut buffer[offset + 2..])?;
-        buffer[offset..offset + 2].copy_from_slice(&(len as u16).to_le_bytes()[..]);
-        offset += 2 + len;
-
-        self.inner.buffer.write(&buffer[..offset]).await?;
-
-        Ok(())
-    }
-
-    pub(crate) fn is_closed(&self) -> bool {
-        self.inner.is_closed()
-    }
-
-    /// Get a copy of the close [`tokio::sync::watch::Receiver`] that fires when this
-    /// connection is closed.
-    pub(crate) fn close_rx(&self) -> watch::Receiver<bool> {
-        self.closed_watch_rx.clone()
-    }
-
-    /// Close this connection
-    pub(crate) fn close(&self) {
-        self.inner.close();
-    }
-
-    pub(super) fn get_addresses(&self) -> Vec<SocketAddr> {
-        self.inner.get_addresses()
-    }
-
-    pub(super) async fn add_address(&self, addr: SocketAddr) {
-        self.inner.add_address(addr);
-        self.inner
-            .params
-            .udp_mux
-            .register_conn_for_address(self, addr)
-            .await;
-    }
-
-    pub(super) fn remove_address(&self, addr: &SocketAddr) {
-        self.inner.remove_address(addr);
-    }
-
-    pub(super) fn contains_address(&self, addr: &SocketAddr) -> bool {
-        self.inner.contains_address(addr)
-    }
-}
-
-type ConnResult<T> = Result<T, util::Error>;
-
-=======
->>>>>>> 47af4b94
 #[async_trait]
 impl Conn for UDPMuxConn {
     async fn connect(&self, _addr: SocketAddr) -> ConnResult<()> {
